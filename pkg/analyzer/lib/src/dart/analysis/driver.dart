--- conflicted
+++ resolved
@@ -94,11 +94,7 @@
   /**
    * The version of data format, should be incremented on every format change.
    */
-<<<<<<< HEAD
-  static const int DATA_VERSION = 74;
-=======
   static const int DATA_VERSION = 75;
->>>>>>> c92f9dce
 
   /**
    * The number of exception contexts allowed to write. Once this field is
